= Level one header =

This is a set of tests for pandoc. Most of them are adapted from John Gruber's markdown test suite.

== Level two header ==

=== Level three ===

==== Level four with '''emphasis''' ====

===== Level five =====

= Paragraphs =

Here's a regular paragraph.

In Markdown 1.0.0 and earlier. Version
8. This line turns into a list item.
Because a hard-wrapped line in the
middle of a paragraph looked like a
list item.

Here's one with a bullet.
* criminey.

Sometimes people have empty bullet points (sigh).
*
* criminey.


Horizontal rule:

-----

Another:

------------

= Block Quotes =

== Native BlockQuotes ==

== HTML BlockQuotes ==

Here's a block quote:

<!-- TODO blockquote
<blockquote>This is a block quote. It is pretty short.
</blockquote>
-->

Here's another, differently indented:

<!-- TODO blockquote
<<blockquote>This is a block quote. It's indented with a tab.

Code in a block quote:

<pre>sub status {
    print &quot;working&quot;;
}</pre>
List in a block quote:

# item one
# item two

Nested block quotes:

<blockquote>nested

<blockquote>nested
</blockquote></blockquote></blockquote>
-->

= Lists =

== Unordered ==

* asterisk 1
* asterisk 2
* asterisk 3

== Ordered ==

# First
# Second
# Third

== HTML ==

Simple stuff:

* foo <em>bar</em>

Multiple paragraphs:

<!-- TODO
<ol>
<li><p>Item 1, graf one.</p>
<p>Item 1. graf two. The quick brown fox jumped over the lazy dog's back.</p></li>
<li><p>Item 2.</p></li>
<li><p>Item 3.</p></li></ol>
-->

== Nested ==

* Tab
** Tab
*** Tab

Here's another:

<!-- TODO
<ol>
<li><p>First</p></li>
<li><p>Second:</p>
<blockquote><ul>
<li>Fee</li>
<li>Fie</li>
<li>Foe</li></ul>
</blockquote></li>
<li><p>Third</p></li></ol>
-->

= Definitions =

== Native definitions ==

;term 1
:Definition 1.
;term 2
:Definition 2
;term with ''emphasis''
:Definition 3.

== Definitions in HTML ==

<!-- TODO
<dl>
<dt>term 1</dt>
<dd><p>Definition 1.</p></dd>
<dt>term 2</dt>
<dd><p>Definition 2, paragraph 1.</p>
<p>Definition 2, paragraph 2.</p></dd>
<dt>term with ''emphasis''</dt>
<dd><p>Definition 3.</p></dd></dl>
-->

== Field Lists ==

; address
: 61 Main St.
; city
: ''Nowhere'', MA, USA
; phone
: 123-4567

; address
: 61 Main St.
; city
: ''Nowhere'', MA, USA
; phone
: 123-4567

= HTML blocks =

<!-- HTML comments get ignored -->

<em><!-- HTML comments in HTML get ignored --></em>

<!-- TODO
Simple block on one line:

<div>foo</div>

Now, nested:

<div>
    <div>
        <div>
            foo
        </div>
    </div>
</div>
-->

= Inline Markup =

This is ''emphasized''. This is '''strong'''.

Mixed markup <em>emphasized '''strong'''
continued on second line</em>

Distribution of inlines over paragraph boundaries <em>p1

p2</em>

<!-- TODO
This is code: <code>&gt;</code>, <code>$</code>, <code>\</code>, <code>$</code>, <code>&lt;html&gt;</code>.

This is not code, but HTML: <tt>&gt;</tt>, <tt>$</tt>, <tt>\</tt>, <tt>\$</tt>, <tt>&lt;html&gt;</tt>.
-->

This is <sub>subscripted</sub> and this is <sup>superscripted</sup>.

Lack of spaces<b>preserved too</b> <i>eh?</i>

<!-- TODO (should be one-paragraph, no?)
Line<br/>
broken
-->

<br/>

<br clear="all"/>

= Preformatted Text =

Native preformatted text:

<!-- TODO
 preformatted text is done with
 a '''space''' at the
 ''beginning'' of the line
-->

HTML preformatted text with native parts:

<!-- TODO
<pre>preformatted text is done with
 a '''space''' at the
 ''beginning'' of the line</pre>
-->

= Special characters =

Here is some unicode:

* I hat: Î
* o umlaut: ö
* section: §
* set membership: ∈
* copyright: ©

AT&T has an ampersand in their name.  AT&amp;T has an ampersand in their name.

This & that.  This &amp; that.

4 < 5. 4 &lt; 5.

6 > 5. 6 &gt; 5.

Backslash: \

Backtick: `

Asterisk: *

Underscore: _

Left bracket: [

Right bracket: ]

Left brace: {

Right brace: }

Left paren: (

Right paren: )

Greater-than: > Greater-than: &gt;

Hash: #

Period: .

Bang: !

Plus: +

Minus: -

= Links =

<<<<<<< HEAD
URL with link text: [http://example.com/foo bar]

Internal link: [[Simple intra]]

Tricky internal link: [[Simple intra ' 2]]

([[Link in parentheses]])

Internal link with link text: [[Intra | Foo]]

Here's a [http://example.com/?foo=1&bar=2 link with an ampersand in the URL].

Here's a link with an ampersand in the link text: [http://example.com/url/ AT&T].

Autolinks: http://example.com/?foo=1&amp;bar=2

But not here:

<pre>http://example.com/</pre>

= Images =

From "Voyage dans la Lune" by Georges Melies (1902):

[[Image:lalune.jpg|image]]

[[file:lalune.jpg|image]]

[[media:lalune.jpg|image]]

[[Image:lalune.jpg|Voyage dans la Lune]]

Here is a movie [[Image:movie.jpg|movie]] icon.

= Line Blocks =

= Simple Tables =

<!-- TODO: tables -->

= Special Extensions =

<ref>this needs the Cite plugin used on wikipedia [[baz]]</ref>

<ref/>-
=======
* [[Simple intra]]
* [[Simple intra ' 2]]
* [[Intra | Foo]]
* http://example.com/bar
* [http://example.com/foo bar]
* [[Image:foo bar]]
* [[Image:foo bar|cap]]
* [[Image:foo bar|cap']]
* [[Image:foo bar|quux mah mah|cap]]

= Table =

{| hoo
|-
row one | foo | bar
|-
row two | foo | bar
|}
>>>>>>> 0aac0ea0
<|MERGE_RESOLUTION|>--- conflicted
+++ resolved
@@ -284,7 +284,6 @@
 
 = Links =
 
-<<<<<<< HEAD
 URL with link text: [http://example.com/foo bar]
 
 Internal link: [[Simple intra]]
@@ -322,26 +321,6 @@
 = Line Blocks =
 
 = Simple Tables =
-
-<!-- TODO: tables -->
-
-= Special Extensions =
-
-<ref>this needs the Cite plugin used on wikipedia [[baz]]</ref>
-
-<ref/>-
-=======
-* [[Simple intra]]
-* [[Simple intra ' 2]]
-* [[Intra | Foo]]
-* http://example.com/bar
-* [http://example.com/foo bar]
-* [[Image:foo bar]]
-* [[Image:foo bar|cap]]
-* [[Image:foo bar|cap']]
-* [[Image:foo bar|quux mah mah|cap]]
-
-= Table =
 
 {| hoo
 |-
@@ -349,4 +328,9 @@
 |-
 row two | foo | bar
 |}
->>>>>>> 0aac0ea0
+
+= Special Extensions =
+
+<ref>this needs the Cite plugin used on wikipedia [[baz]]</ref>
+
+<ref/>-